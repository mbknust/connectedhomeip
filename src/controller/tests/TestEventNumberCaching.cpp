/*
 *
 *    Copyright (c) 2023 Project CHIP Authors
 *    All rights reserved.
 *
 *    Licensed under the Apache License, Version 2.0 (the "License");
 *    you may not use this file except in compliance with the License.
 *    You may obtain a copy of the License at
 *
 *        http://www.apache.org/licenses/LICENSE-2.0
 *
 *    Unless required by applicable law or agreed to in writing, software
 *    distributed under the License is distributed on an "AS IS" BASIS,
 *    WITHOUT WARRANTIES OR CONDITIONS OF ANY KIND, either express or implied.
 *    See the License for the specific language governing permissions and
 *    limitations under the License.
 */

#include <gtest/gtest.h>

#include "app-common/zap-generated/ids/Clusters.h"
#include "app/ClusterStateCache.h"
#include <app-common/zap-generated/cluster-objects.h>
#include <app/BufferedReadCallback.h>
#include <app/CommandHandlerInterface.h>
#include <app/EventLogging.h>
#include <app/InteractionModelEngine.h>
#include <app/data-model/Decode.h>
#include <app/tests/AppTestContext.h>
#include <app/util/DataModelHandler.h>
#include <app/util/attribute-storage.h>
#include <controller/InvokeInteraction.h>
#include <lib/core/ErrorStr.h>
#include <lib/support/TimeUtils.h>
#include <lib/support/logging/CHIPLogging.h>
#include <messaging/tests/MessagingContext.h>

using namespace chip;
using namespace chip::app;
using namespace chip::app::Clusters;

namespace {

static uint8_t gDebugEventBuffer[4096];
static uint8_t gInfoEventBuffer[4096];
static uint8_t gCritEventBuffer[4096];
static chip::app::CircularEventBuffer gCircularEventBuffer[3];

using TestContext = chip::Test::AppContext;

//
// The generated endpoint_config for the controller app has Endpoint 1
// already used in the fixed endpoint set of size 1. Consequently, let's use the next
// number higher than that for our dynamic test endpoint.
//
constexpr EndpointId kTestEndpointId = 2;

class TestEventNumberCaching : public ::testing::Test
{
public:
    // Performs shared setup for all tests in the test suite
    static void SetUpTestSuite()
    {
        if (mpContext == nullptr)
        {
            mpContext = new TestContext();
            ASSERT_NE(mpContext, nullptr);
        }
        mpContext->SetUpTestSuite();
    }

    // Performs shared teardown for all tests in the test suite
    static void TearDownTestSuite()
    {
        mpContext->TearDownTestSuite();
        if (mpContext != nullptr)
        {
            delete mpContext;
            mpContext = nullptr;
        }
    }

protected:
    // Performs setup for each test in the suite
    void SetUp()
    {
        const chip::app::LogStorageResources logStorageResources[] = {
            { &gDebugEventBuffer[0], sizeof(gDebugEventBuffer), chip::app::PriorityLevel::Debug },
            { &gInfoEventBuffer[0], sizeof(gInfoEventBuffer), chip::app::PriorityLevel::Info },
            { &gCritEventBuffer[0], sizeof(gCritEventBuffer), chip::app::PriorityLevel::Critical },
        };

        mpContext->SetUp();

        CHIP_ERROR err = CHIP_NO_ERROR;
        // TODO: use ASSERT_EQ, once transition to pw_unit_test is complete
        VerifyOrDieWithMsg((err = mEventCounter.Init(0)) == CHIP_NO_ERROR, AppServer,
                           "Init EventCounter failed: %" CHIP_ERROR_FORMAT, err.Format());
        chip::app::EventManagement::CreateEventManagement(&mpContext->GetExchangeManager(), ArraySize(logStorageResources),
                                                          gCircularEventBuffer, logStorageResources, &mEventCounter);
    }

    // Performs teardown for each test in the suite
    void TearDown()
    {
        chip::app::EventManagement::DestroyEventManagement();
        mpContext->TearDown();
    }

    static TestContext * mpContext;

private:
    MonotonicallyIncreasingCounter<EventNumber> mEventCounter;
};
TestContext * TestEventNumberCaching::mpContext = nullptr;

//clang-format off
DECLARE_DYNAMIC_ATTRIBUTE_LIST_BEGIN(testClusterAttrs)
DECLARE_DYNAMIC_ATTRIBUTE_LIST_END();

DECLARE_DYNAMIC_CLUSTER_LIST_BEGIN(testEndpointClusters)
DECLARE_DYNAMIC_CLUSTER(Clusters::UnitTesting::Id, testClusterAttrs, ZAP_CLUSTER_MASK(SERVER), nullptr, nullptr),
    DECLARE_DYNAMIC_CLUSTER_LIST_END;

DECLARE_DYNAMIC_ENDPOINT(testEndpoint, testEndpointClusters);

//clang-format on

class TestReadCallback : public app::ClusterStateCache::Callback
{
public:
    TestReadCallback() : mClusterCacheAdapter(*this, Optional<EventNumber>::Missing(), false /*cacheData*/) {}
    void OnDone(app::ReadClient *) override {}

    void OnEventData(const EventHeader & aEventHeader, TLV::TLVReader * apData, const StatusIB * apStatus) override
    {
        ++mEventsSeen;
    }

    app::ClusterStateCache mClusterCacheAdapter;

    size_t mEventsSeen = 0;
};

void GenerateEvents(chip::EventNumber & firstEventNumber, chip::EventNumber & lastEventNumber)
{
    CHIP_ERROR err                 = CHIP_NO_ERROR;
    static uint8_t generationCount = 0;

    Clusters::UnitTesting::Events::TestEvent::Type content;

    for (int i = 0; i < 5; i++)
    {
        content.arg1 = static_cast<uint8_t>(generationCount++);
        EXPECT_EQ((err = app::LogEvent(content, kTestEndpointId, lastEventNumber)), CHIP_NO_ERROR);
        if (i == 0)
        {
            firstEventNumber = lastEventNumber;
        }
    }
}

/*
 * This validates event caching by forcing a bunch of events to get generated, then reading them back
 * and upon completion of that operation, check the received version from cache, and note that cache would store
 * correpsonding attribute data since data cache is disabled.
 *
 */
TEST_F(TestEventNumberCaching, TestEventNumberCaching)
{
    auto sessionHandle                   = mpContext->GetSessionBobToAlice();
    app::InteractionModelEngine * engine = app::InteractionModelEngine::GetInstance();

    // Initialize the ember side server logic
    InitDataModelHandler();

    // Register our fake dynamic endpoint.
    DataVersion dataVersionStorage[ArraySize(testEndpointClusters)];
    emberAfSetDynamicEndpoint(0, kTestEndpointId, &testEndpoint, Span<DataVersion>(dataVersionStorage));

    chip::EventNumber firstEventNumber;
    chip::EventNumber lastEventNumber;

    GenerateEvents(firstEventNumber, lastEventNumber);
    EXPECT_GT(lastEventNumber, firstEventNumber);

    app::EventPathParams eventPath;
    eventPath.mEndpointId = kTestEndpointId;
    eventPath.mClusterId  = app::Clusters::UnitTesting::Id;
    app::ReadPrepareParams readParams(sessionHandle);

    readParams.mpEventPathParamsList    = &eventPath;
    readParams.mEventPathParamsListSize = 1;
    readParams.mEventNumber.SetValue(firstEventNumber);

    TestReadCallback readCallback;

    {
        Optional<EventNumber> highestEventNumber;
        readCallback.mClusterCacheAdapter.GetHighestReceivedEventNumber(highestEventNumber);
        EXPECT_FALSE(highestEventNumber.HasValue());
        app::ReadClient readClient(engine, &mpContext->GetExchangeManager(),
                                   readCallback.mClusterCacheAdapter.GetBufferedCallback(), app::ReadClient::InteractionType::Read);

        EXPECT_EQ(readClient.SendRequest(readParams), CHIP_NO_ERROR);

        mpContext->DrainAndServiceIO();

        EXPECT_EQ(readCallback.mEventsSeen, lastEventNumber - firstEventNumber + 1);

        readCallback.mClusterCacheAdapter.ForEachEventData([](const app::EventHeader & header) {
            // We are not caching data.
            ADD_FAILURE(); // Can't use FAIL() because lambda has non-void return type.
            return CHIP_NO_ERROR;
        });

        readCallback.mClusterCacheAdapter.GetHighestReceivedEventNumber(highestEventNumber);
        EXPECT_TRUE(highestEventNumber.HasValue() && highestEventNumber.Value() == lastEventNumber);
    }

    //
    // Clear out the event cache and set its highest received event number to a non zero value. Validate that
    // we don't receive events except ones larger than that value.
    //
    {
        app::ReadClient readClient(engine, &mpContext->GetExchangeManager(),
                                   readCallback.mClusterCacheAdapter.GetBufferedCallback(), app::ReadClient::InteractionType::Read);

        readCallback.mClusterCacheAdapter.ClearEventCache(true);
        Optional<EventNumber> highestEventNumber;
        readCallback.mClusterCacheAdapter.GetHighestReceivedEventNumber(highestEventNumber);
        EXPECT_FALSE(highestEventNumber.HasValue());

        const EventNumber kHighestEventNumberSeen = lastEventNumber - 1;
        EXPECT_LT(kHighestEventNumberSeen, lastEventNumber);

        readCallback.mClusterCacheAdapter.SetHighestReceivedEventNumber(kHighestEventNumberSeen);

        readCallback.mEventsSeen = 0;

        readParams.mEventNumber.ClearValue();
        EXPECT_FALSE(readParams.mEventNumber.HasValue());
        EXPECT_EQ(readClient.SendRequest(readParams), CHIP_NO_ERROR);

        mpContext->DrainAndServiceIO();

        // We should only get events with event numbers larger than kHighestEventNumberSeen.
        EXPECT_EQ(readCallback.mEventsSeen, lastEventNumber - kHighestEventNumberSeen);

        readCallback.mClusterCacheAdapter.ForEachEventData([](const app::EventHeader & header) {
            // We are not caching data.
            ADD_FAILURE(); // Can't use FAIL() because lambda has non-void return type.
            return CHIP_NO_ERROR;
        });

        readCallback.mClusterCacheAdapter.GetHighestReceivedEventNumber(highestEventNumber);
        EXPECT_TRUE(highestEventNumber.HasValue() && highestEventNumber.Value() == lastEventNumber);
    }
    EXPECT_EQ(mpContext->GetExchangeManager().GetNumActiveExchanges(), 0u);

    emberAfClearDynamicEndpoint(0);
}

<<<<<<< HEAD
const nlTest sTests[] = {
    NL_TEST_DEF("TestEventNumberCaching", TestReadEvents::TestEventNumberCaching),
    NL_TEST_SENTINEL(),
};

// clang-format off
nlTestSuite sSuite =
{
    "TestEventNumberCaching",
    &sTests[0],
    NL_TEST_WRAP_FUNCTION(TestContext::SetUpTestSuite),
    NL_TEST_WRAP_FUNCTION(TestContext::TearDownTestSuite),
    NL_TEST_WRAP_METHOD(TestContext, SetUp),
    NL_TEST_WRAP_METHOD(TestContext, TearDown),
};
// clang-format on

} // namespace

int TestEventNumberCaching()
{
    gSuite = &sSuite;
    return chip::ExecuteTestsWithContext<TestContext>(&sSuite);
}

CHIP_REGISTER_TEST_SUITE(TestEventNumberCaching)
=======
} // namespace
>>>>>>> 3219a5ff
<|MERGE_RESOLUTION|>--- conflicted
+++ resolved
@@ -261,33 +261,4 @@
     emberAfClearDynamicEndpoint(0);
 }
 
-<<<<<<< HEAD
-const nlTest sTests[] = {
-    NL_TEST_DEF("TestEventNumberCaching", TestReadEvents::TestEventNumberCaching),
-    NL_TEST_SENTINEL(),
-};
-
-// clang-format off
-nlTestSuite sSuite =
-{
-    "TestEventNumberCaching",
-    &sTests[0],
-    NL_TEST_WRAP_FUNCTION(TestContext::SetUpTestSuite),
-    NL_TEST_WRAP_FUNCTION(TestContext::TearDownTestSuite),
-    NL_TEST_WRAP_METHOD(TestContext, SetUp),
-    NL_TEST_WRAP_METHOD(TestContext, TearDown),
-};
-// clang-format on
-
-} // namespace
-
-int TestEventNumberCaching()
-{
-    gSuite = &sSuite;
-    return chip::ExecuteTestsWithContext<TestContext>(&sSuite);
-}
-
-CHIP_REGISTER_TEST_SUITE(TestEventNumberCaching)
-=======
-} // namespace
->>>>>>> 3219a5ff
+} // namespace