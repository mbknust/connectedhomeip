# start with Ubuntu 18.04LTS
FROM ubuntu:bionic

RUN set -x \
    && apt-get update \
    && apt install \
    && apt-get install -fy \
    git \
    curl \
    jq \
    make \
    autoconf \
    automake \
    libtool \
    g++ \
    clang-9 \
    clang-format-9 \
    clang-tidy-9 \
    lcov \
<<<<<<< HEAD
    shellcheck
=======
    shellcheck \
    gcc-multilib \
    libfftw3-dev \
    git-core \
    bash-completion

RUN mkdir -p /var/bsim
WORKDIR /var/bsim

RUN cd /var/bsim
RUN curl https://storage.googleapis.com/git-repo-downloads/repo > ./repo  && chmod a+x ./repo
RUN ./repo init -u https://github.com/BabbleSim/manifest.git -m everything.xml -b master
RUN ./repo sync
RUN make everything -j 8
>>>>>>> d4187a4e
<|MERGE_RESOLUTION|>--- conflicted
+++ resolved
@@ -17,9 +17,6 @@
     clang-format-9 \
     clang-tidy-9 \
     lcov \
-<<<<<<< HEAD
-    shellcheck
-=======
     shellcheck \
     gcc-multilib \
     libfftw3-dev \
@@ -33,5 +30,4 @@
 RUN curl https://storage.googleapis.com/git-repo-downloads/repo > ./repo  && chmod a+x ./repo
 RUN ./repo init -u https://github.com/BabbleSim/manifest.git -m everything.xml -b master
 RUN ./repo sync
-RUN make everything -j 8
->>>>>>> d4187a4e
+RUN make everything -j 8